--- conflicted
+++ resolved
@@ -42,11 +42,8 @@
 	queryCom "github.com/uber/aresdb/query/common"
 	"github.com/uber/aresdb/query/expr"
 	"github.com/uber/aresdb/utils"
-<<<<<<< HEAD
 	"github.com/uber/aresdb/imports"
-=======
 	"net/http/httptest"
->>>>>>> c85b7132
 )
 
 // readDeviceVPSlice reads a vector party from file and also translate it to device vp format:
